--- conflicted
+++ resolved
@@ -1,4 +1,3 @@
-<<<<<<< HEAD
 2017-??-?? ?.?.?
   Breaking changes:
     * The 'clearlog' command has been replaced by the 'log' command
@@ -12,11 +11,11 @@
     * New server settings: srv.utp, srv.dht, srv.pex, srv.lpd, srv.port,
       srv.port-forwarding, srv.limit.peers.global, srv.limit.peers.torrent,
       srv.part-files
-=======
+
+
 2017-06-13 0.7.3a
   Fixed bugs:
     * Do what the previous release said (Come on brain, you used to be cool!)
->>>>>>> e4ae55ee
 
 
 2017-06-12 0.7.2a
