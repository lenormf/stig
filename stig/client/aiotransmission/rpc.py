--- conflicted
+++ resolved
@@ -307,12 +307,12 @@
             log.debug('Disconnecting from %s (%s)', self.url,
                       reason if reason is not None else 'for no reason')
             log.debug('Calling "disconnected" callbacks for %s', self.url)
-<<<<<<< HEAD
             self._on_disconnected.send(self)
 
-    def _reset(self):
+
+    async def _reset(self):
         if self._session is not None:
-            self._session.close()
+            await self._session.close()
         self._session = None
         self._version = None
         self._rpcversion = None
@@ -320,23 +320,7 @@
         self._connection_tested = False
 
     async def _post(self, data):
-        import aiohttp
-        with aiohttp.Timeout(self.timeout, loop=self.loop):
-=======
-            self.__on_disconnected.send(self.__url)
-
-    async def __reset(self):
-        if self.__session is not None:
-            await self.__session.close()
-        self.__session = None
-        self.__version = None
-        self.__rpcversion = None
-        self.__rpcversionmin = None
-        self.__connection_tested = False
-
-    async def __post(self, data):
         async def request():
->>>>>>> 0f5e8a98
             try:
                 response = await self._session.post(self.url,
                                                     data=data,
